--- conflicted
+++ resolved
@@ -713,7 +713,6 @@
     // core to device_extensions_enabled. Adding literals to
     // device_extensions_enabled for the most C string lifetime safety.
     static const std::pair<const char*, size_t> kUsedDeviceExtensions[] = {
-        {"VK_AMD_shader_info", offsetof(DeviceExtensions, amd_shader_info)},
         {"VK_EXT_fragment_shader_interlock",
          offsetof(DeviceExtensions, ext_fragment_shader_interlock)},
         {"VK_KHR_dedicated_allocation",
@@ -729,41 +728,6 @@
     };
     for (const VkExtensionProperties& device_extension :
          device_extension_properties) {
-<<<<<<< HEAD
-      const char* device_extension_name = device_extension.extensionName;
-      // Checking if already enabled as an optimization to do fewer and fewer
-      // string comparisons, as well as to skip adding extensions promoted to
-      // the core to device_extensions_enabled. Adding literals to
-      // device_extensions_enabled for the most C string lifetime safety.
-      if (!device_extensions_.ext_fragment_shader_interlock &&
-          !std::strcmp(device_extension_name,
-                       "VK_EXT_fragment_shader_interlock")) {
-        device_extensions_enabled.push_back("VK_EXT_fragment_shader_interlock");
-        device_extensions_.ext_fragment_shader_interlock = true;
-      } else if (!device_extensions_.khr_dedicated_allocation &&
-                 !std::strcmp(device_extension_name,
-                              "VK_KHR_dedicated_allocation")) {
-        device_extensions_enabled.push_back("VK_KHR_dedicated_allocation");
-        device_extensions_.khr_dedicated_allocation = true;
-      } else if (!device_extensions_.khr_image_format_list &&
-                 !std::strcmp(device_extension_name,
-                              "VK_KHR_image_format_list")) {
-        device_extensions_enabled.push_back("VK_KHR_image_format_list");
-        device_extensions_.khr_image_format_list = true;
-      } else if (!device_extensions_.khr_shader_float_controls &&
-                 !std::strcmp(device_extension_name,
-                              "VK_KHR_shader_float_controls")) {
-        device_extensions_enabled.push_back("VK_KHR_shader_float_controls");
-        device_extensions_.khr_shader_float_controls = true;
-      } else if (!device_extensions_.khr_spirv_1_4 &&
-                 !std::strcmp(device_extension_name, "VK_KHR_spirv_1_4")) {
-        device_extensions_enabled.push_back("VK_KHR_spirv_1_4");
-        device_extensions_.khr_spirv_1_4 = true;
-      } else if (!device_extensions_.khr_swapchain &&
-                 !std::strcmp(device_extension_name, "VK_KHR_swapchain")) {
-        device_extensions_enabled.push_back("VK_KHR_swapchain");
-        device_extensions_.khr_swapchain = true;
-=======
       for (const std::pair<const char*, size_t>& used_device_extension :
            kUsedDeviceExtensions) {
         bool& device_extension_flag = *reinterpret_cast<bool*>(
@@ -775,7 +739,6 @@
           device_extensions_enabled.push_back(used_device_extension.first);
           device_extension_flag = true;
         }
->>>>>>> e57db522
       }
     }
     if (is_surface_required_ && !device_extensions_.khr_swapchain) {
