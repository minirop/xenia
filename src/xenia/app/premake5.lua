--- conflicted
+++ resolved
@@ -8,20 +8,6 @@
   targetname("xenia")
   language("C++")
   links({
-<<<<<<< HEAD
-    "aes_128",
-    "capstone",
-    "fmt",
-    "dxbc",
-    "discord-rpc",
-    "glslang-spirv",
-    "imgui",
-    "libavcodec",
-    "libavutil",
-    "mspack",
-    "snappy",
-=======
->>>>>>> 171c97c9
     "xenia-app-discord",
     "xenia-apu",
     "xenia-apu-nop",
@@ -55,8 +41,6 @@
     "libavutil",
     "mspack",
     "snappy",
-    "spirv-tools",
-    "volk",
     "xxhash",
   })
   defines({
